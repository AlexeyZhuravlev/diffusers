--- conflicted
+++ resolved
@@ -14,12 +14,8 @@
 
 import inspect
 import math
-<<<<<<< HEAD
 import warnings
-from typing import Any, Callable, Dict, List, Optional, Union
-=======
 from typing import Any, Callable, Dict, List, Optional, Tuple, Union
->>>>>>> 703307ef
 
 import numpy as np
 import torch
