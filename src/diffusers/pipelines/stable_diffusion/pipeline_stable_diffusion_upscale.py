# Copyright 2023 The HuggingFace Team. All rights reserved.
#
# Licensed under the Apache License, Version 2.0 (the "License");
# you may not use this file except in compliance with the License.
# You may obtain a copy of the License at
#
#     http://www.apache.org/licenses/LICENSE-2.0
#
# Unless required by applicable law or agreed to in writing, software
# distributed under the License is distributed on an "AS IS" BASIS,
# WITHOUT WARRANTIES OR CONDITIONS OF ANY KIND, either express or implied.
# See the License for the specific language governing permissions and
# limitations under the License.

import inspect
import warnings
from typing import Callable, List, Optional, Union

import numpy as np
import PIL
import torch
from transformers import CLIPTextModel, CLIPTokenizer

from ...image_processor import VaeImageProcessor
from ...loaders import TextualInversionLoaderMixin
from ...models import AutoencoderKL, UNet2DConditionModel
from ...schedulers import DDPMScheduler, KarrasDiffusionSchedulers
from ...utils import deprecate, is_accelerate_available, is_accelerate_version, logging, randn_tensor
from ..pipeline_utils import DiffusionPipeline, ImagePipelineOutput


logger = logging.get_logger(__name__)  # pylint: disable=invalid-name


def preprocess(image):
    if isinstance(image, torch.Tensor):
        return image
    elif isinstance(image, PIL.Image.Image):
        image = [image]

    if isinstance(image[0], PIL.Image.Image):
        w, h = image[0].size
        w, h = (x - x % 64 for x in (w, h))  # resize to integer multiple of 64

        image = [np.array(i.resize((w, h)))[None, :] for i in image]
        image = np.concatenate(image, axis=0)
        image = np.array(image).astype(np.float32) / 255.0
        image = image.transpose(0, 3, 1, 2)
        image = 2.0 * image - 1.0
        image = torch.from_numpy(image)
    elif isinstance(image[0], torch.Tensor):
        image = torch.cat(image, dim=0)
    return image


class StableDiffusionUpscalePipeline(DiffusionPipeline, TextualInversionLoaderMixin):
    r"""
    Pipeline for text-guided image super-resolution using Stable Diffusion 2.

    This model inherits from [`DiffusionPipeline`]. Check the superclass documentation for the generic methods the
    library implements for all the pipelines (such as downloading or saving, running on a particular device, etc.)

    Args:
        vae ([`AutoencoderKL`]):
            Variational Auto-Encoder (VAE) Model to encode and decode images to and from latent representations.
        text_encoder ([`CLIPTextModel`]):
            Frozen text-encoder. Stable Diffusion uses the text portion of
            [CLIP](https://huggingface.co/docs/transformers/model_doc/clip#transformers.CLIPTextModel), specifically
            the [clip-vit-large-patch14](https://huggingface.co/openai/clip-vit-large-patch14) variant.
        tokenizer (`CLIPTokenizer`):
            Tokenizer of class
            [CLIPTokenizer](https://huggingface.co/docs/transformers/v4.21.0/en/model_doc/clip#transformers.CLIPTokenizer).
        unet ([`UNet2DConditionModel`]): Conditional U-Net architecture to denoise the encoded image latents.
        low_res_scheduler ([`SchedulerMixin`]):
            A scheduler used to add initial noise to the low res conditioning image. It must be an instance of
            [`DDPMScheduler`].
        scheduler ([`SchedulerMixin`]):
            A scheduler to be used in combination with `unet` to denoise the encoded image latents. Can be one of
            [`DDIMScheduler`], [`LMSDiscreteScheduler`], or [`PNDMScheduler`].
    """

    def __init__(
        self,
        vae: AutoencoderKL,
        text_encoder: CLIPTextModel,
        tokenizer: CLIPTokenizer,
        unet: UNet2DConditionModel,
        low_res_scheduler: DDPMScheduler,
        scheduler: KarrasDiffusionSchedulers,
        max_noise_level: int = 350,
    ):
        super().__init__()

        if hasattr(vae, "config"):
            # check if vae has a config attribute `scaling_factor` and if it is set to 0.08333, else set it to 0.08333 and deprecate
            is_vae_scaling_factor_set_to_0_08333 = (
                hasattr(vae.config, "scaling_factor") and vae.config.scaling_factor == 0.08333
            )
            if not is_vae_scaling_factor_set_to_0_08333:
                deprecation_message = (
                    "The configuration file of the vae does not contain `scaling_factor` or it is set to"
                    f" {vae.config.scaling_factor}, which seems highly unlikely. If your checkpoint is a fine-tuned"
                    " version of `stabilityai/stable-diffusion-x4-upscaler` you should change 'scaling_factor' to"
                    " 0.08333 Please make sure to update the config accordingly, as not doing so might lead to"
                    " incorrect results in future versions. If you have downloaded this checkpoint from the Hugging"
                    " Face Hub, it would be very nice if you could open a Pull Request for the `vae/config.json` file"
                )
                deprecate("wrong scaling_factor", "1.0.0", deprecation_message, standard_warn=False)
                vae.register_to_config(scaling_factor=0.08333)

        self.register_modules(
            vae=vae,
            text_encoder=text_encoder,
            tokenizer=tokenizer,
            unet=unet,
            low_res_scheduler=low_res_scheduler,
            scheduler=scheduler,
        )
        self.vae_scale_factor = 2 ** (len(self.vae.config.block_out_channels) - 1)
        self.image_processor = VaeImageProcessor(vae_scale_factor=self.vae_scale_factor)
        self.register_to_config(max_noise_level=max_noise_level)

    def enable_sequential_cpu_offload(self, gpu_id=0):
        r"""
        Offloads all models to CPU using accelerate, significantly reducing memory usage. When called, unet,
        text_encoder, vae and safety checker have their state dicts saved to CPU and then are moved to a
        `torch.device('meta') and loaded to GPU only when their specific submodule has its `forward` method called.
        """
        if is_accelerate_available():
            from accelerate import cpu_offload
        else:
            raise ImportError("Please install accelerate via `pip install accelerate`")

        device = torch.device(f"cuda:{gpu_id}")

        for cpu_offloaded_model in [self.unet, self.text_encoder, self.vae]:
            if cpu_offloaded_model is not None:
                cpu_offload(cpu_offloaded_model, device)

    def enable_model_cpu_offload(self, gpu_id=0):
        r"""
        Offloads all models to CPU using accelerate, reducing memory usage with a low impact on performance. Compared
        to `enable_sequential_cpu_offload`, this method moves one whole model at a time to the GPU when its `forward`
        method is called, and the model remains in GPU until the next model runs. Memory savings are lower than with
        `enable_sequential_cpu_offload`, but performance is much better due to the iterative execution of the `unet`.
        """
        if is_accelerate_available() and is_accelerate_version(">=", "0.17.0.dev0"):
            from accelerate import cpu_offload_with_hook
        else:
            raise ImportError("`enable_model_cpu_offload` requires `accelerate v0.17.0` or higher.")

        device = torch.device(f"cuda:{gpu_id}")

        if self.device.type != "cpu":
            self.to("cpu", silence_dtype_warnings=True)
            torch.cuda.empty_cache()  # otherwise we don't see the memory savings (but they probably exist)

        hook = None
        for cpu_offloaded_model in [self.unet, self.text_encoder, self.vae]:
            if cpu_offloaded_model is not None:
                _, hook = cpu_offload_with_hook(cpu_offloaded_model, device, prev_module_hook=hook)

        # We'll offload the last model manually.
        self.final_offload_hook = hook

    @property
    # Copied from diffusers.pipelines.stable_diffusion.pipeline_stable_diffusion.StableDiffusionPipeline._execution_device
    def _execution_device(self):
        r"""
        Returns the device on which the pipeline's models will be executed. After calling
        `pipeline.enable_sequential_cpu_offload()` the execution device can only be inferred from Accelerate's module
        hooks.
        """
        if not hasattr(self.unet, "_hf_hook"):
            return self.device
        for module in self.unet.modules():
            if (
                hasattr(module, "_hf_hook")
                and hasattr(module._hf_hook, "execution_device")
                and module._hf_hook.execution_device is not None
            ):
                return torch.device(module._hf_hook.execution_device)
        return self.device

    # Copied from diffusers.pipelines.stable_diffusion.pipeline_stable_diffusion.StableDiffusionPipeline._encode_prompt
    def _encode_prompt(
        self,
        prompt,
        device,
        num_images_per_prompt,
        do_classifier_free_guidance,
        negative_prompt=None,
        prompt_embeds: Optional[torch.FloatTensor] = None,
        negative_prompt_embeds: Optional[torch.FloatTensor] = None,
    ):
        r"""
        Encodes the prompt into text encoder hidden states.

        Args:
             prompt (`str` or `List[str]`, *optional*):
                prompt to be encoded
            device: (`torch.device`):
                torch device
            num_images_per_prompt (`int`):
                number of images that should be generated per prompt
            do_classifier_free_guidance (`bool`):
                whether to use classifier free guidance or not
            negative_prompt (`str` or `List[str]`, *optional*):
                The prompt or prompts not to guide the image generation. If not defined, one has to pass
                `negative_prompt_embeds` instead. Ignored when not using guidance (i.e., ignored if `guidance_scale` is
                less than `1`).
            prompt_embeds (`torch.FloatTensor`, *optional*):
                Pre-generated text embeddings. Can be used to easily tweak text inputs, *e.g.* prompt weighting. If not
                provided, text embeddings will be generated from `prompt` input argument.
            negative_prompt_embeds (`torch.FloatTensor`, *optional*):
                Pre-generated negative text embeddings. Can be used to easily tweak text inputs, *e.g.* prompt
                weighting. If not provided, negative_prompt_embeds will be generated from `negative_prompt` input
                argument.
        """
        if prompt is not None and isinstance(prompt, str):
            batch_size = 1
        elif prompt is not None and isinstance(prompt, list):
            batch_size = len(prompt)
        else:
            batch_size = prompt_embeds.shape[0]

        if prompt_embeds is None:
            # textual inversion: procecss multi-vector tokens if necessary
            if isinstance(self, TextualInversionLoaderMixin):
                prompt = self.maybe_convert_prompt(prompt, self.tokenizer)

            text_inputs = self.tokenizer(
                prompt,
                padding="max_length",
                max_length=self.tokenizer.model_max_length,
                truncation=True,
                return_tensors="pt",
            )
            text_input_ids = text_inputs.input_ids
            untruncated_ids = self.tokenizer(prompt, padding="longest", return_tensors="pt").input_ids

            if untruncated_ids.shape[-1] >= text_input_ids.shape[-1] and not torch.equal(
                text_input_ids, untruncated_ids
            ):
                removed_text = self.tokenizer.batch_decode(
                    untruncated_ids[:, self.tokenizer.model_max_length - 1 : -1]
                )
                logger.warning(
                    "The following part of your input was truncated because CLIP can only handle sequences up to"
                    f" {self.tokenizer.model_max_length} tokens: {removed_text}"
                )

            if hasattr(self.text_encoder.config, "use_attention_mask") and self.text_encoder.config.use_attention_mask:
                attention_mask = text_inputs.attention_mask.to(device)
            else:
                attention_mask = None

            prompt_embeds = self.text_encoder(
                text_input_ids.to(device),
                attention_mask=attention_mask,
            )
            prompt_embeds = prompt_embeds[0]

        prompt_embeds = prompt_embeds.to(dtype=self.text_encoder.dtype, device=device)

        bs_embed, seq_len, _ = prompt_embeds.shape
        # duplicate text embeddings for each generation per prompt, using mps friendly method
        prompt_embeds = prompt_embeds.repeat(1, num_images_per_prompt, 1)
        prompt_embeds = prompt_embeds.view(bs_embed * num_images_per_prompt, seq_len, -1)

        # get unconditional embeddings for classifier free guidance
        if do_classifier_free_guidance and negative_prompt_embeds is None:
            uncond_tokens: List[str]
            if negative_prompt is None:
                uncond_tokens = [""] * batch_size
            elif type(prompt) is not type(negative_prompt):
                raise TypeError(
                    f"`negative_prompt` should be the same type to `prompt`, but got {type(negative_prompt)} !="
                    f" {type(prompt)}."
                )
            elif isinstance(negative_prompt, str):
                uncond_tokens = [negative_prompt]
            elif batch_size != len(negative_prompt):
                raise ValueError(
                    f"`negative_prompt`: {negative_prompt} has batch size {len(negative_prompt)}, but `prompt`:"
                    f" {prompt} has batch size {batch_size}. Please make sure that passed `negative_prompt` matches"
                    " the batch size of `prompt`."
                )
            else:
                uncond_tokens = negative_prompt

            # textual inversion: procecss multi-vector tokens if necessary
            if isinstance(self, TextualInversionLoaderMixin):
                uncond_tokens = self.maybe_convert_prompt(uncond_tokens, self.tokenizer)

            max_length = prompt_embeds.shape[1]
            uncond_input = self.tokenizer(
                uncond_tokens,
                padding="max_length",
                max_length=max_length,
                truncation=True,
                return_tensors="pt",
            )

            if hasattr(self.text_encoder.config, "use_attention_mask") and self.text_encoder.config.use_attention_mask:
                attention_mask = uncond_input.attention_mask.to(device)
            else:
                attention_mask = None

            negative_prompt_embeds = self.text_encoder(
                uncond_input.input_ids.to(device),
                attention_mask=attention_mask,
            )
            negative_prompt_embeds = negative_prompt_embeds[0]

        if do_classifier_free_guidance:
            # duplicate unconditional embeddings for each generation per prompt, using mps friendly method
            seq_len = negative_prompt_embeds.shape[1]

            negative_prompt_embeds = negative_prompt_embeds.to(dtype=self.text_encoder.dtype, device=device)

            negative_prompt_embeds = negative_prompt_embeds.repeat(1, num_images_per_prompt, 1)
            negative_prompt_embeds = negative_prompt_embeds.view(batch_size * num_images_per_prompt, seq_len, -1)

            # For classifier free guidance, we need to do two forward passes.
            # Here we concatenate the unconditional and text embeddings into a single batch
            # to avoid doing two forward passes
            prompt_embeds = torch.cat([negative_prompt_embeds, prompt_embeds])

        return prompt_embeds

    # Copied from diffusers.pipelines.stable_diffusion.pipeline_stable_diffusion.StableDiffusionPipeline.prepare_extra_step_kwargs
    def prepare_extra_step_kwargs(self, generator, eta):
        # prepare extra kwargs for the scheduler step, since not all schedulers have the same signature
        # eta (η) is only used with the DDIMScheduler, it will be ignored for other schedulers.
        # eta corresponds to η in DDIM paper: https://arxiv.org/abs/2010.02502
        # and should be between [0, 1]

        accepts_eta = "eta" in set(inspect.signature(self.scheduler.step).parameters.keys())
        extra_step_kwargs = {}
        if accepts_eta:
            extra_step_kwargs["eta"] = eta

        # check if the scheduler accepts generator
        accepts_generator = "generator" in set(inspect.signature(self.scheduler.step).parameters.keys())
        if accepts_generator:
            extra_step_kwargs["generator"] = generator
        return extra_step_kwargs

    # Copied from diffusers.pipelines.stable_diffusion.pipeline_stable_diffusion.StableDiffusionPipeline.decode_latents
    def decode_latents(self, latents):
        warnings.warn(
            "The decode_latents method is deprecated and will be removed in a future version. Please"
            " use VaeImageProcessor instead",
            FutureWarning,
        )
        latents = 1 / self.vae.config.scaling_factor * latents
        image = self.vae.decode(latents).sample
        image = (image / 2 + 0.5).clamp(0, 1)
        # we always cast to float32 as this does not cause significant overhead and is compatible with bfloat16
        image = image.cpu().permute(0, 2, 3, 1).float().numpy()
        return image

    def check_inputs(
        self,
        prompt,
        image,
        noise_level,
        callback_steps,
        negative_prompt=None,
        prompt_embeds=None,
        negative_prompt_embeds=None,
    ):
        if (callback_steps is None) or (
            callback_steps is not None and (not isinstance(callback_steps, int) or callback_steps <= 0)
        ):
            raise ValueError(
                f"`callback_steps` has to be a positive integer but is {callback_steps} of type"
                f" {type(callback_steps)}."
            )

        if prompt is not None and prompt_embeds is not None:
            raise ValueError(
                f"Cannot forward both `prompt`: {prompt} and `prompt_embeds`: {prompt_embeds}. Please make sure to"
                " only forward one of the two."
            )
        elif prompt is None and prompt_embeds is None:
            raise ValueError(
                "Provide either `prompt` or `prompt_embeds`. Cannot leave both `prompt` and `prompt_embeds` undefined."
            )
        elif prompt is not None and (not isinstance(prompt, str) and not isinstance(prompt, list)):
            raise ValueError(f"`prompt` has to be of type `str` or `list` but is {type(prompt)}")

        if negative_prompt is not None and negative_prompt_embeds is not None:
            raise ValueError(
                f"Cannot forward both `negative_prompt`: {negative_prompt} and `negative_prompt_embeds`:"
                f" {negative_prompt_embeds}. Please make sure to only forward one of the two."
            )

        if prompt_embeds is not None and negative_prompt_embeds is not None:
            if prompt_embeds.shape != negative_prompt_embeds.shape:
                raise ValueError(
                    "`prompt_embeds` and `negative_prompt_embeds` must have the same shape when passed directly, but"
                    f" got: `prompt_embeds` {prompt_embeds.shape} != `negative_prompt_embeds`"
                    f" {negative_prompt_embeds.shape}."
                )

        if (
            not isinstance(image, torch.Tensor)
            and not isinstance(image, PIL.Image.Image)
            and not isinstance(image, list)
        ):
            raise ValueError(
                f"`image` has to be of type `torch.Tensor`, `PIL.Image.Image` or `list` but is {type(image)}"
            )

        # verify batch size of prompt and image are same if image is a list or tensor
        if isinstance(image, list) or isinstance(image, torch.Tensor):
            if isinstance(prompt, str):
                batch_size = 1
            else:
                batch_size = len(prompt)
            if isinstance(image, list):
                image_batch_size = len(image)
            else:
                image_batch_size = image.shape[0]
            if batch_size != image_batch_size:
                raise ValueError(
                    f"`prompt` has batch size {batch_size} and `image` has batch size {image_batch_size}."
                    " Please make sure that passed `prompt` matches the batch size of `image`."
                )

        # check noise level
        if noise_level > self.config.max_noise_level:
            raise ValueError(f"`noise_level` has to be <= {self.config.max_noise_level} but is {noise_level}")

        if (callback_steps is None) or (
            callback_steps is not None and (not isinstance(callback_steps, int) or callback_steps <= 0)
        ):
            raise ValueError(
                f"`callback_steps` has to be a positive integer but is {callback_steps} of type"
                f" {type(callback_steps)}."
            )

    def prepare_latents(self, batch_size, num_channels_latents, height, width, dtype, device, generator, latents=None):
        shape = (batch_size, num_channels_latents, height, width)
        if latents is None:
            latents = randn_tensor(shape, generator=generator, device=device, dtype=dtype)
        else:
            if latents.shape != shape:
                raise ValueError(f"Unexpected latents shape, got {latents.shape}, expected {shape}")
            latents = latents.to(device)

        # scale the initial noise by the standard deviation required by the scheduler
        latents = latents * self.scheduler.init_noise_sigma
        return latents

    @torch.no_grad()
    def __call__(
        self,
        prompt: Union[str, List[str]] = None,
        image: Union[torch.FloatTensor, PIL.Image.Image, List[PIL.Image.Image]] = None,
        num_inference_steps: int = 75,
        guidance_scale: float = 9.0,
        noise_level: int = 20,
        negative_prompt: Optional[Union[str, List[str]]] = None,
        num_images_per_prompt: Optional[int] = 1,
        eta: float = 0.0,
        generator: Optional[Union[torch.Generator, List[torch.Generator]]] = None,
        latents: Optional[torch.FloatTensor] = None,
        prompt_embeds: Optional[torch.FloatTensor] = None,
        negative_prompt_embeds: Optional[torch.FloatTensor] = None,
        output_type: Optional[str] = "pil",
        return_dict: bool = True,
        callback: Optional[Callable[[int, int, torch.FloatTensor], None]] = None,
        callback_steps: int = 1,
    ):
        r"""
        Function invoked when calling the pipeline for generation.

        Args:
            prompt (`str` or `List[str]`, *optional*):
                The prompt or prompts to guide the image generation. If not defined, one has to pass `prompt_embeds`.
                instead.
            image (`PIL.Image.Image` or List[`PIL.Image.Image`] or `torch.FloatTensor`):
                `Image`, or tensor representing an image batch which will be upscaled. *
            num_inference_steps (`int`, *optional*, defaults to 50):
                The number of denoising steps. More denoising steps usually lead to a higher quality image at the
                expense of slower inference.
            guidance_scale (`float`, *optional*, defaults to 7.5):
                Guidance scale as defined in [Classifier-Free Diffusion Guidance](https://arxiv.org/abs/2207.12598).
                `guidance_scale` is defined as `w` of equation 2. of [Imagen
                Paper](https://arxiv.org/pdf/2205.11487.pdf). Guidance scale is enabled by setting `guidance_scale >
                1`. Higher guidance scale encourages to generate images that are closely linked to the text `prompt`,
                usually at the expense of lower image quality.
            negative_prompt (`str` or `List[str]`, *optional*):
                The prompt or prompts not to guide the image generation. If not defined, one has to pass
                `negative_prompt_embeds`. instead. Ignored when not using guidance (i.e., ignored if `guidance_scale`
                is less than `1`).
            num_images_per_prompt (`int`, *optional*, defaults to 1):
                The number of images to generate per prompt.
            eta (`float`, *optional*, defaults to 0.0):
                Corresponds to parameter eta (η) in the DDIM paper: https://arxiv.org/abs/2010.02502. Only applies to
                [`schedulers.DDIMScheduler`], will be ignored for others.
            generator (`torch.Generator`, *optional*):
                One or a list of [torch generator(s)](https://pytorch.org/docs/stable/generated/torch.Generator.html)
                to make generation deterministic.
            latents (`torch.FloatTensor`, *optional*):
                Pre-generated noisy latents, sampled from a Gaussian distribution, to be used as inputs for image
                generation. Can be used to tweak the same generation with different prompts. If not provided, a latents
                tensor will ge generated by sampling using the supplied random `generator`.
            prompt_embeds (`torch.FloatTensor`, *optional*):
                Pre-generated text embeddings. Can be used to easily tweak text inputs, *e.g.* prompt weighting. If not
                provided, text embeddings will be generated from `prompt` input argument.
            negative_prompt_embeds (`torch.FloatTensor`, *optional*):
                Pre-generated negative text embeddings. Can be used to easily tweak text inputs, *e.g.* prompt
                weighting. If not provided, negative_prompt_embeds will be generated from `negative_prompt` input
                argument.
            output_type (`str`, *optional*, defaults to `"pil"`):
                The output format of the generate image. Choose between
                [PIL](https://pillow.readthedocs.io/en/stable/): `PIL.Image.Image` or `np.array`.
            return_dict (`bool`, *optional*, defaults to `True`):
                Whether or not to return a [`~pipelines.stable_diffusion.StableDiffusionPipelineOutput`] instead of a
                plain tuple.
            callback (`Callable`, *optional*):
                A function that will be called every `callback_steps` steps during inference. The function will be
                called with the following arguments: `callback(step: int, timestep: int, latents: torch.FloatTensor)`.
            callback_steps (`int`, *optional*, defaults to 1):
                The frequency at which the `callback` function will be called. If not specified, the callback will be
                called at every step.

        Examples:
        ```py
        >>> import requests
        >>> from PIL import Image
        >>> from io import BytesIO
        >>> from diffusers import StableDiffusionUpscalePipeline
        >>> import torch

        >>> # load model and scheduler
        >>> model_id = "stabilityai/stable-diffusion-x4-upscaler"
        >>> pipeline = StableDiffusionUpscalePipeline.from_pretrained(
        ...     model_id, revision="fp16", torch_dtype=torch.float16
        ... )
        >>> pipeline = pipeline.to("cuda")

        >>> # let's download an  image
        >>> url = "https://huggingface.co/datasets/hf-internal-testing/diffusers-images/resolve/main/sd2-upscale/low_res_cat.png"
        >>> response = requests.get(url)
        >>> low_res_img = Image.open(BytesIO(response.content)).convert("RGB")
        >>> low_res_img = low_res_img.resize((128, 128))
        >>> prompt = "a white cat"

        >>> upscaled_image = pipeline(prompt=prompt, image=low_res_img).images[0]
        >>> upscaled_image.save("upsampled_cat.png")
        ```

        Returns:
            [`~pipelines.stable_diffusion.StableDiffusionPipelineOutput`] or `tuple`:
            [`~pipelines.stable_diffusion.StableDiffusionPipelineOutput`] if `return_dict` is True, otherwise a `tuple.
            When returning a tuple, the first element is a list with the generated images, and the second element is a
            list of `bool`s denoting whether the corresponding generated image likely represents "not-safe-for-work"
            (nsfw) content, according to the `safety_checker`.
        """

        # 1. Check inputs
        self.check_inputs(
            prompt,
            image,
            noise_level,
            callback_steps,
            negative_prompt,
            prompt_embeds,
            negative_prompt_embeds,
        )

        if image is None:
            raise ValueError("`image` input cannot be undefined.")

        # 2. Define call parameters
        if prompt is not None and isinstance(prompt, str):
            batch_size = 1
        elif prompt is not None and isinstance(prompt, list):
            batch_size = len(prompt)
        else:
            batch_size = prompt_embeds.shape[0]

        device = self._execution_device
        # here `guidance_scale` is defined analog to the guidance weight `w` of equation (2)
        # of the Imagen paper: https://arxiv.org/pdf/2205.11487.pdf . `guidance_scale = 1`
        # corresponds to doing no classifier free guidance.
        do_classifier_free_guidance = guidance_scale > 1.0

        # 3. Encode input prompt
        prompt_embeds = self._encode_prompt(
            prompt,
            device,
            num_images_per_prompt,
            do_classifier_free_guidance,
            negative_prompt,
            prompt_embeds=prompt_embeds,
            negative_prompt_embeds=negative_prompt_embeds,
        )

        # 4. Preprocess image
        image = preprocess(image)
        image = image.to(dtype=prompt_embeds.dtype, device=device)

        # 5. set timesteps
        self.scheduler.set_timesteps(num_inference_steps, device=device)
        timesteps = self.scheduler.timesteps

        # 5. Add noise to image
        noise_level = torch.tensor([noise_level], dtype=torch.long, device=device)
        noise = randn_tensor(image.shape, generator=generator, device=device, dtype=prompt_embeds.dtype)
        image = self.low_res_scheduler.add_noise(image, noise, noise_level)

        batch_multiplier = 2 if do_classifier_free_guidance else 1
        image = torch.cat([image] * batch_multiplier * num_images_per_prompt)
        noise_level = torch.cat([noise_level] * image.shape[0])

        # 6. Prepare latent variables
        height, width = image.shape[2:]
        num_channels_latents = self.vae.config.latent_channels
        latents = self.prepare_latents(
            batch_size * num_images_per_prompt,
            num_channels_latents,
            height,
            width,
            prompt_embeds.dtype,
            device,
            generator,
            latents,
        )

        # 7. Check that sizes of image and latents match
        num_channels_image = image.shape[1]
        if num_channels_latents + num_channels_image != self.unet.config.in_channels:
            raise ValueError(
                f"Incorrect configuration settings! The config of `pipeline.unet`: {self.unet.config} expects"
                f" {self.unet.config.in_channels} but received `num_channels_latents`: {num_channels_latents} +"
                f" `num_channels_image`: {num_channels_image} "
                f" = {num_channels_latents+num_channels_image}. Please verify the config of"
                " `pipeline.unet` or your `image` input."
            )

        # 8. Prepare extra step kwargs. TODO: Logic should ideally just be moved out of the pipeline
        extra_step_kwargs = self.prepare_extra_step_kwargs(generator, eta)

        # 9. Denoising loop
        num_warmup_steps = len(timesteps) - num_inference_steps * self.scheduler.order
        with self.progress_bar(total=num_inference_steps) as progress_bar:
            for i, t in enumerate(timesteps):
                # expand the latents if we are doing classifier free guidance
                latent_model_input = torch.cat([latents] * 2) if do_classifier_free_guidance else latents

                # concat latents, mask, masked_image_latents in the channel dimension
                latent_model_input = self.scheduler.scale_model_input(latent_model_input, t)
                latent_model_input = torch.cat([latent_model_input, image], dim=1)

                # predict the noise residual
                noise_pred = self.unet(
                    latent_model_input, t, encoder_hidden_states=prompt_embeds, class_labels=noise_level
                ).sample

                # perform guidance
                if do_classifier_free_guidance:
                    noise_pred_uncond, noise_pred_text = noise_pred.chunk(2)
                    noise_pred = noise_pred_uncond + guidance_scale * (noise_pred_text - noise_pred_uncond)

                # compute the previous noisy sample x_t -> x_t-1
                latents = self.scheduler.step(noise_pred, t, latents, **extra_step_kwargs).prev_sample

                # call the callback, if provided
                if i == len(timesteps) - 1 or ((i + 1) > num_warmup_steps and (i + 1) % self.scheduler.order == 0):
                    progress_bar.update()
                    if callback is not None and i % callback_steps == 0:
                        callback(i, t, latents)

        # 10. Post-processing
        if not output_type == "latent":
            # make sure the VAE is in float32 mode, as it overflows in float16
            self.vae.to(dtype=torch.float32)
            image = self.vae.decode(latents / self.vae.config.scaling_factor).sample

<<<<<<< HEAD
        image = self.image_processor.postprocess(image, output_type=output_type)
=======
        # Offload last model to CPU
        if hasattr(self, "final_offload_hook") and self.final_offload_hook is not None:
            self.final_offload_hook.offload()

        # 11. Convert to PIL
        if output_type == "pil":
            image = self.numpy_to_pil(image)
>>>>>>> c5933c9c

        if not return_dict:
            return (image,)

        return ImagePipelineOutput(images=image)<|MERGE_RESOLUTION|>--- conflicted
+++ resolved
@@ -683,18 +683,12 @@
             self.vae.to(dtype=torch.float32)
             image = self.vae.decode(latents / self.vae.config.scaling_factor).sample
 
-<<<<<<< HEAD
         image = self.image_processor.postprocess(image, output_type=output_type)
-=======
+        
         # Offload last model to CPU
         if hasattr(self, "final_offload_hook") and self.final_offload_hook is not None:
             self.final_offload_hook.offload()
 
-        # 11. Convert to PIL
-        if output_type == "pil":
-            image = self.numpy_to_pil(image)
->>>>>>> c5933c9c
-
         if not return_dict:
             return (image,)
 
